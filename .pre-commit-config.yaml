ci:
    skip: [isort, black, pylint]

repos:
-   repo: https://github.com/timothycrosley/isort
    rev: 5.13.1
    hooks:
        - id: isort
          name: isort
          stages: [commit]

-   repo: https://github.com/psf/black
<<<<<<< HEAD
    rev: 23.11.0
=======
    rev: 22.3.0
>>>>>>> ba22ca36
    hooks:
        - id: black
          name: black
          stages: [commit]
          exclude: ^ORBIT/api/wisdem

-   repo: https://github.com/pre-commit/pre-commit-hooks
    rev: v2.3.0
    hooks:
    -   id: trailing-whitespace
    -   id: end-of-file-fixer
    -   id: check-executables-have-shebangs
    -   id: check-json
    -   id: check-yaml
    -   id: check-merge-conflict
    -   id: check-symlinks
    -   id: flake8
        exclude: ^tests/
    -   id: mixed-line-ending
    -   id: pretty-format-json
        args: [--autofix]

-   repo: https://github.com/pre-commit/mirrors-pylint
    rev: v3.0.0a5
    hooks:
    -   id: pylint
        exclude: ^tests/<|MERGE_RESOLUTION|>--- conflicted
+++ resolved
@@ -10,11 +10,7 @@
           stages: [commit]
 
 -   repo: https://github.com/psf/black
-<<<<<<< HEAD
-    rev: 23.11.0
-=======
     rev: 22.3.0
->>>>>>> ba22ca36
     hooks:
         - id: black
           name: black
