--- conflicted
+++ resolved
@@ -13,12 +13,8 @@
 "cable_lower_time": 1             # hr
 "cable_pull_in_time": 5.5         # hr
 "cable_termination_time": 5.5     # hr
-<<<<<<< HEAD
-"cable_lay_speed": 0.4            # km/hr (10 km/day)
-=======
 "cable_lay_speed": 0.4            # km/hr
 "cable_lay_bury_speed": 0.0625    # km/hr
->>>>>>> 62381740
 "cable_bury_speed": 0.4           # km/hr
 "cable_splice_time": 48           # hr
 "cable_raise_time": 0.5           # hr
