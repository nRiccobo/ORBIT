--- conflicted
+++ resolved
@@ -14,25 +14,8 @@
 from ORBIT.library import initialize_library, extract_library_specs
 from ORBIT.phases.design import ExportSystemDesign
 
-<<<<<<< HEAD
 initialize_library(pytest.library)
 config = extract_library_specs("config", "export_design")
-=======
-config = {
-    "site": {
-        "depth": 20,
-        "distance_to_interconnection": 3,
-        "distance_to_landfall": 30,
-    },
-    "plant": {"num_turbines": 50},
-    "turbine": {"turbine_rating": 7},
-    "export_system_design": {
-        "cables": "XLPE_500mm_132kV",
-        "percent_redundant": 0.0,
-        "percent_added_length": 0.01,
-    },
-}
->>>>>>> 2061ee4c
 
 
 def test_export_system_creation():
@@ -51,15 +34,14 @@
     export = ExportSystemDesign(config)
     export.run()
 
-    assert export.num_cables == 3
+    assert export.num_cables == 11
 
 
 def test_cable_length():
     export = ExportSystemDesign(config)
     export.run()
 
-    length = 0.02 + 3 + 30
-    length += length * 0.01
+    length = (0.02 + 3 + 30) * 1.01
     assert export.length == length
 
 
@@ -67,8 +49,7 @@
     export = ExportSystemDesign(config)
     export.run()
 
-    length = 0.02 + 3 + 30
-    length += length * 0.01
+    length = (0.02 + 3 + 30) * 1.01
     mass = length * export.cable.linear_density
     assert export.mass == mass
 
@@ -80,8 +61,8 @@
     length = 0.02 + 3 + 30
     length += length * 0.01
     mass = length * export.cable.linear_density
-    assert export.total_mass == pytest.approx(mass * 3, abs=1e-10)
-    assert export.total_length == pytest.approx(length * 3, abs=1e-10)
+    assert export.total_mass == pytest.approx(mass * 11, abs=1e-10)
+    assert export.total_length == pytest.approx(length * 11, abs=1e-10)
 
 
 def test_cables_property():
@@ -97,7 +78,6 @@
     export = ExportSystemDesign(config)
     export.run()
 
-    cable_len = export.length
     cable_name = export.cable.name
     assert (
         export.cable_lengths_by_type[cable_name] == export.length
